--- conflicted
+++ resolved
@@ -322,14 +322,9 @@
             let base: i64 = 5000; // 5s
             let cap: i64 = 300000; // 5m
             let exp: u32 = attempts.clamp(0, 20) as u32;
-<<<<<<< HEAD
             let backoff = (base.saturating_mul(2i64.pow(exp))).min(cap);
             let jitter = rand::thread_rng().gen_range(0..1000);
             let next = now_ms + backoff + jitter;
-=======
-            let backoff = (base.saturating_mul(1i64 << exp.min(63))).min(cap);
-            let next = now_ms + backoff;
->>>>>>> 67953170
             sqlx::query(
                 "UPDATE outbox_jobs SET status='queued', last_error=?1, updated_ms=?2, next_attempt_ms=?3 WHERE id=?4",
             )
