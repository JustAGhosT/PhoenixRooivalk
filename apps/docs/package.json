--- conflicted
+++ resolved
@@ -14,7 +14,6 @@
   },
   "dependencies": {
     "@docusaurus/core": "^3.9.1",
-<<<<<<< HEAD
     "@docusaurus/plugin-content-docs": "^3.9.1",
     "@docusaurus/plugin-content-pages": "^3.9.1",
     "@docusaurus/plugin-debug": "^3.9.1",
@@ -23,12 +22,8 @@
     "@docusaurus/plugin-ideal-image": "^3.9.1",
     "@docusaurus/plugin-pwa": "^3.9.1",
     "@docusaurus/plugin-sitemap": "^3.9.1",
-    "@docusaurus/preset-classic": "^3.4.0",
+    "@docusaurus/preset-classic": "^3.9.1",
     "@docusaurus/theme-classic": "^3.9.1",
-=======
-    "@docusaurus/preset-classic": "^3.9.1",
-    "prism-react-renderer": "^2.3.1",
->>>>>>> bc7c7ae9
     "clsx": "^2.1.0",
     "prism-react-renderer": "^2.3.1",
     "react": "^18.2.0",
