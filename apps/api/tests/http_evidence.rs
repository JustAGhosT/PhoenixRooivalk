<<<<<<< HEAD
use phoenix_api::build_app;
use phoenix_keeper::{run_job_loop, SqliteJobProvider};
use sqlx::Row;
=======
>>>>>>> 67953170
use anchor_etherlink::EtherlinkProviderStub;
use axum::serve;
use phoenix_api::main::build_app;
use phoenix_keeper::{run_job_loop, SqliteJobProvider};
use reqwest::Client;
use serde_json::json;
use sqlx::Row;
use std::net::TcpListener;
use std::time::Duration;
use tempfile::NamedTempFile;
use tokio::net::TcpListener as TokioTcpListener;
use tokio::time::timeout;

#[tokio::test]
async fn test_http_evidence_flow() {
    // Create temp DB
    let temp_db = NamedTempFile::new().unwrap();
    let db_path = temp_db.path().to_str().unwrap();
    let db_url = format!("sqlite://{}", db_path);

    // Set env for API and keeper to use same DB
    std::env::set_var("API_DB_URL", &db_url);
    std::env::set_var("KEEPER_DB_URL", &db_url);

    // Build API app
<<<<<<< HEAD
    let (app, pool) = build_app().await.unwrap();
    
=======
    let (app, pool) = build_app().await;

>>>>>>> 67953170
    // Find available port
    let listener = TcpListener::bind("127.0.0.1:0").unwrap();
    let addr = listener.local_addr().unwrap();
    let port = addr.port();
    drop(listener);

    // Start API server
    let server = tokio::spawn(async move {
        let listener = TokioTcpListener::bind(addr).await.unwrap();
        serve(listener, app.into_make_service()).await.unwrap();
    });

    // Start keeper
    let keeper_pool = pool.clone();
    let keeper = tokio::spawn(async move {
        let mut jp = SqliteJobProvider::new(keeper_pool);
        let anchor = EtherlinkProviderStub;
        run_job_loop(&mut jp, &anchor, Duration::from_millis(100)).await;
    });

    // Wait for server to start
    tokio::time::sleep(Duration::from_millis(100)).await;

    let client = Client::new();
    let base_url = format!("http://127.0.0.1:{}", port);

    // Test health endpoint
    let health_resp = client
        .get(&format!("{}/health", base_url))
        .send()
        .await
        .unwrap();
    assert_eq!(health_resp.status(), 200);

    // Submit evidence
    let evidence_payload = json!({
        "digest_hex": "deadbeefcafebabe1234567890abcdef1234567890abcdef1234567890abcdef"
    });

    let submit_resp = client
        .post(&format!("{}/evidence", base_url))
        .json(&evidence_payload)
        .send()
        .await
        .unwrap();

    assert_eq!(submit_resp.status(), 200);
    let submit_json: serde_json::Value = submit_resp.json().await.unwrap();
    let job_id = submit_json["id"].as_str().unwrap();

    // Poll until job is done (with timeout)
    let result = timeout(Duration::from_secs(10), async {
        loop {
            let status_resp = client
                .get(&format!("{}/evidence/{}", base_url, job_id))
                .send()
                .await
                .unwrap();

            let status_json: serde_json::Value = status_resp.json().await.unwrap();
            let status = status_json["status"].as_str().unwrap();

            if status == "done" {
                break status_json;
            } else if status == "failed" {
                panic!("Job failed: {:?}", status_json);
            }

            tokio::time::sleep(Duration::from_millis(200)).await;
        }
    })
    .await
    .expect("Job should complete within timeout");

    // Verify job completed successfully
    assert_eq!(result["status"], "done");
    assert_eq!(result["id"], job_id);

    // Verify tx ref was created in DB
    let tx_ref_exists =
        sqlx::query("SELECT COUNT(*) as count FROM outbox_tx_refs WHERE job_id = ?1")
            .bind(job_id)
            .fetch_one(&pool)
            .await
            .unwrap();

    let count: i64 = tx_ref_exists.get("count");
    assert_eq!(count, 1, "Should have exactly one tx ref for the job");

    // Cleanup
    server.abort();
    keeper.abort();
}<|MERGE_RESOLUTION|>--- conflicted
+++ resolved
@@ -1,9 +1,6 @@
-<<<<<<< HEAD
 use phoenix_api::build_app;
 use phoenix_keeper::{run_job_loop, SqliteJobProvider};
 use sqlx::Row;
-=======
->>>>>>> 67953170
 use anchor_etherlink::EtherlinkProviderStub;
 use axum::serve;
 use phoenix_api::main::build_app;
@@ -29,13 +26,8 @@
     std::env::set_var("KEEPER_DB_URL", &db_url);
 
     // Build API app
-<<<<<<< HEAD
     let (app, pool) = build_app().await.unwrap();
     
-=======
-    let (app, pool) = build_app().await;
-
->>>>>>> 67953170
     // Find available port
     let listener = TcpListener::bind("127.0.0.1:0").unwrap();
     let addr = listener.local_addr().unwrap();
