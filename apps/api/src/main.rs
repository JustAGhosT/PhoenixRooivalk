--- conflicted
+++ resolved
@@ -1,10 +1,3 @@
-<<<<<<< HEAD
-use std::net::SocketAddr;
-use tokio::net::TcpListener;
-use phoenix_api::build_app;
-use tracing_subscriber::prelude::*;
-use tokio::signal;
-=======
 use axum::{
     extract::{Path, State},
     routing::{get, post},
@@ -66,7 +59,6 @@
         .with_state(state);
     (app, pool)
 }
->>>>>>> 67953170
 
 #[tokio::main]
 async fn main() {
@@ -101,14 +93,6 @@
     }
 }
 
-<<<<<<< HEAD
-async fn shutdown_signal() {
-    let ctrl_c = async {
-        signal::ctrl_c()
-            .await
-            .expect("failed to install Ctrl+C handler");
-    };
-=======
 async fn ensure_schema(pool: &Pool<Sqlite>) -> Result<(), sqlx::Error> {
     sqlx::query(
         r#"
@@ -166,7 +150,6 @@
     .bind(now)
     .execute(&state.pool)
     .await;
->>>>>>> 67953170
 
     #[cfg(unix)]
     let terminate = async {
@@ -176,10 +159,6 @@
             .await;
     };
 
-<<<<<<< HEAD
-    #[cfg(not(unix))]
-    let terminate = std::future::pending::<()>();
-=======
 async fn get_evidence(
     State(state): State<AppState>,
     Path(id): Path<String>,
@@ -192,7 +171,6 @@
     .await
     .ok()
     .flatten();
->>>>>>> 67953170
 
     tokio::select! {
         _ = ctrl_c => {},
