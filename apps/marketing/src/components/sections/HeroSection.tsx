--- conflicted
+++ resolved
@@ -28,7 +28,6 @@
               Even When Communications Are Jammed
             </span>
           </h1>
-<<<<<<< HEAD
           <p className="mt-6 text-xl text-[rgb(var(--gray))] animate-fadeInUp [animation-delay:200ms]">
             Phoenix Rooivalk detects and stops hostile drones in 120-195ms even
             when all communications are jammed. Makes "soft-kill first"
@@ -43,18 +42,6 @@
               Traditional systems fail when enemies jam communications (3-10
               second response). Phoenix works 100% without network - 250x faster
               response when it counts most.
-=======
-
-          {/* Value proposition for different audiences */}
-          <div className="mt-6 p-6 bg-gradient-to-r from-[rgba(var(--primary),0.1)] to-[rgba(var(--secondary),0.1)] rounded-xl border border-[rgba(var(--primary),0.2)] animate-fadeInUp [animation-delay:200ms]">
-            <p className="text-lg font-semibold text-[rgb(var(--primary))] mb-3">
-              Mission-Critical Defense Solution
-            </p>
-            <p className="text-[rgb(var(--gray))] mb-4">
-              Phoenix Rooivalk provides autonomous counter-drone defense that
-              operates independently of network infrastructure, delivering 250x
-              faster response than traditional systems.
->>>>>>> c5c89edd
             </p>
             <div className="grid grid-cols-1 md:grid-cols-3 gap-4 text-sm">
               <div className="text-center">
