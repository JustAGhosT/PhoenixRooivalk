--- conflicted
+++ resolved
@@ -354,13 +354,8 @@
             </div>
 
             <div className="relative">
-<<<<<<< HEAD
               <div className="bg-gradient-to-br from-[rgba(var(--bg-primary),0.8)] to-[rgba(var(--bg-secondary),0.8)] rounded-xl border border-[rgba(var(--primary),0.3)] p-4">
                 <WasmThreatSimulator isTeaser={true} />
-=======
-              <div className="bg-[rgba(15,23,42,0.9)] backdrop-blur-sm rounded-xl border border-[rgba(var(--primary),0.3)] p-6 shadow-2xl">
-                <ThreatSimulator isTeaser={true} />
->>>>>>> e66e2ecc
               </div>
 
               <div className="text-center mt-8">
