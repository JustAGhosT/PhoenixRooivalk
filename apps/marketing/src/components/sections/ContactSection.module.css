.section {
  padding: 5rem 1.5rem;
  background: linear-gradient(180deg, rgba(0, 136, 255, 0.05), transparent);
}

@media (min-width: 768px) {
  .section {
    padding-left: 5%;
    padding-right: 5%;
  }
}

@media (min-width: 1024px) {
  .section {
    padding-left: 2rem;
    padding-right: 2rem;
  }
}

.container {
  max-width: 1400px;
  margin: 0 auto;
}

.header {
  text-align: center;
  margin-bottom: 3rem;
}

.title {
  font-size: 2.5rem;
  font-weight: 700;
  color: white;
  margin-bottom: 1.5rem;
}

@media (min-width: 768px) {
  .title {
    font-size: 3rem;
  }
}

.subtitle {
  color: var(--gray);
  max-width: 48rem;
  margin: 0 auto;
  font-size: 1.125rem;
  line-height: 1.75;
}

.grid {
  display: grid;
  gap: 2.5rem;
}

@media (min-width: 768px) {
  .grid {
    grid-template-columns: repeat(2, 1fr);
    gap: 3rem;
  }
}

.card {
  background: rgba(15, 23, 42, 0.9);
  border: 1px solid rgba(249, 115, 22, 0.3);
  border-radius: 1rem;
  padding: 2.5rem;
  box-shadow: 0 4px 24px rgba(0, 0, 0, 0.3);
<<<<<<< HEAD
  -webkit-backdrop-filter: blur(10px);
backdrop-filter: blur(10px);
  transition: all 0.4s cubic-bezier(0.4, 0, 0.2, 1);
=======
  backdrop-filter: blur(10px);
  transition: all 0.3s cubic-bezier(0.4, 0, 0.2, 1);
>>>>>>> e807b516
  position: relative;
  overflow: hidden;
}

.card::before {
  content: "";
  position: absolute;
  top: 0;
  left: 0;
  right: 0;
  height: 2px;
  background: linear-gradient(
    90deg,
    transparent,
    rgb(249, 115, 22),
    transparent
  );
  opacity: 0.5;
}

.card:hover {
  transform: translateY(-4px);
  box-shadow: 0 12px 40px rgba(0, 0, 0, 0.4);
  border-color: rgba(249, 115, 22, 0.5);
}

.cardTitle {
  font-size: 1.5rem;
  font-weight: 700;
  color: white;
  margin-bottom: 1.5rem;
}

.cardDescription {
  color: #d1d5db;
  margin-bottom: 2rem;
  line-height: 1.75;
}

.buttonGroup {
  display: flex;
  flex-direction: column;
  gap: 1.25rem;
}

.sbirSection {
  text-align: center;
  margin-top: 4rem;
}

.sbirCard {
  background: linear-gradient(
    135deg,
    rgba(var(--primary), 0.15),
    rgba(var(--secondary), 0.15)
  );
  border: 1px solid rgba(var(--primary), 0.4);
  border-radius: 1rem;
  padding: 2.5rem;
  box-shadow: 0 4px 24px rgba(0, 0, 0, 0.3);
  -webkit-backdrop-filter: blur(10px);
backdrop-filter: blur(10px);
  transition: all 0.4s cubic-bezier(0.4, 0, 0.2, 1);
  position: relative;
  overflow: hidden;
}

.sbirCard::before {
  content: "";
  position: absolute;
  top: -50%;
  right: -50%;
  width: 100%;
  height: 100%;
  background: radial-gradient(
    circle,
    rgba(249, 115, 22, 0.15),
    transparent 70%
  );
  animation: pulse 4s ease-in-out infinite;
}

@keyframes pulse {
  0%,
  100% {
    opacity: 0.5;
    transform: scale(1);
  }
  50% {
    opacity: 0.8;
    transform: scale(1.1);
  }
}

.sbirCard:hover {
  transform: translateY(-4px);
  box-shadow: 0 12px 40px rgba(0, 0, 0, 0.4);
  border-color: rgba(var(--primary), 0.6);
}

.sbirTitle {
  font-size: 2rem;
  font-weight: 700;
  color: white;
  margin-bottom: 1.5rem;
}

.sbirDescription {
  color: #d1d5db;
  margin-bottom: 2rem;
  line-height: 1.75;
  font-size: 1.125rem;
}<|MERGE_RESOLUTION|>--- conflicted
+++ resolved
@@ -66,14 +66,9 @@
   border-radius: 1rem;
   padding: 2.5rem;
   box-shadow: 0 4px 24px rgba(0, 0, 0, 0.3);
-<<<<<<< HEAD
   -webkit-backdrop-filter: blur(10px);
 backdrop-filter: blur(10px);
   transition: all 0.4s cubic-bezier(0.4, 0, 0.2, 1);
-=======
-  backdrop-filter: blur(10px);
-  transition: all 0.3s cubic-bezier(0.4, 0, 0.2, 1);
->>>>>>> e807b516
   position: relative;
   overflow: hidden;
 }
