--- conflicted
+++ resolved
@@ -27,11 +27,7 @@
               Request Capability Demonstration
             </h3>
             <p className="text-gray-300 mb-6">
-<<<<<<< HEAD
-              See Phoenix Rooivalk&apos;s Level-0 autonomous architecture in action.
-=======
               See Phoenix Rooivalk's SAE Level 4 autonomous architecture in action.
->>>>>>> 51d53449
               Demonstrate &lt;2ms response time, RF-silent drone detection, and
               swarm defense capabilities.
             </p>
