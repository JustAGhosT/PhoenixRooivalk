import * as React from "react";
import type { Drone, GameState, Threat } from "../types/game";

interface ThreatSimulatorComponentsProps {
  gameState: GameState;
  onThreatClick: (e: React.MouseEvent, threatId: string) => void;
  onThreatHover: (threatId: string | null) => void;
  getThreatAppearance: (type: string) => {
    emoji: string;
    color: string;
    cssClass: string;
  };
}

export const ThreatSimulatorComponents: React.FC<
  ThreatSimulatorComponentsProps
> = ({ gameState, onThreatClick, onThreatHover, getThreatAppearance }) => {
  const [hoveredThreat, setHoveredThreat] = React.useState<string | null>(
    null,
  );

  return (
    <div className="absolute inset-0 pointer-events-none">
      {/* Enhanced Central Radar */}
      <div className="absolute top-1/2 left-1/2 transform -translate-x-1/2 -translate-y-1/2 w-80 h-80">
        {/* Outer detection ring */}
        <div className="absolute inset-0 border-2 border-blue-400/15 rounded-full animate-pulse" />
        {/* Middle detection ring */}
        <div className="absolute inset-8 border border-blue-300/25 rounded-full" />
        {/* Inner detection ring */}
        <div className="absolute inset-16 border border-blue-400/35 rounded-full" />
        {/* Range markers */}
        <div className="absolute inset-0">
          {[0, 45, 90, 135, 180, 225, 270, 315].map(angle => (
            <div
              key={angle}
              className="absolute top-1/2 left-1/2 w-0.5 h-8 bg-blue-400/20 transform -translate-x-1/2 -translate-y-1/2"
              style={{
                transform: `translate(-50%, -50%) rotate(${angle}deg) translateY(-40px)`,
              }}
            />
<<<<<<< HEAD
          </div>
        )}

        {/* Threat Trail */}
        {threat.trail && threat.trail.length > 1 && (
          <svg
            className="absolute inset-0 pointer-events-none"
            style={{ width: "100%", height: "100%" }}
          >
            <path
              d={`M ${threat.trail
                .map((point) => `${point.x - threat.x},${point.y - threat.y}`)
                .join(" L ")}`}
              stroke="rgba(255, 255, 255, 0.3)"
              strokeWidth="1"
              fill="none"
              strokeDasharray="2,2"
            />
          </svg>
        )}

        {/* Threat Label */}
        {(isSelected || isHovered) && (
          <div className="absolute -top-8 left-1/2 transform -translate-x-1/2 bg-black/80 text-white text-xs px-2 py-1 rounded whitespace-nowrap">
            {threat.type.toUpperCase()}
            {threat.health && (
              <span className="ml-2 text-gray-300">
                {Math.round(threat.health)}/100
              </span>
            )}
          </div>
        )}
      </div>
    );
  };

  // Enhanced drone rendering
  const renderDrone = (drone: Drone) => {
    const droneIcons = {
      interceptor: "🚁",
      jammer: "📡",
      surveillance: "👁️",
      shield: "🛡️",
      "swarm-coordinator": "🐝",
    };

    return (
      <div
        key={drone.id}
        className="absolute transform -translate-x-1/2 -translate-y-1/2 transition-all duration-200"
        style={{
          left: `${drone.x}px`,
          top: `${drone.y}px`,
        }}
      >
        <div className="w-6 h-6 rounded-full bg-blue-500 flex items-center justify-center text-sm shadow-lg">
          {droneIcons[drone.type as keyof typeof droneIcons] || "🚁"}
=======
          ))}
        </div>
        {/* Sweep line */}
        <div className="absolute top-1/2 left-1/2 w-full h-0.5 bg-gradient-to-r from-transparent via-blue-400 to-transparent animate-spin origin-left opacity-70" />
        {/* Center dot */}
        <div className="absolute top-1/2 left-1/2 transform -translate-x-1/2 -translate-y-1/2 w-3 h-3 bg-blue-400 rounded-full animate-ping shadow-lg" />
        {/* Range labels */}
        <div className="absolute top-2 left-1/2 transform -translate-x-1/2 text-xs text-blue-400 font-mono">
          RANGE
        </div>
        <div className="absolute bottom-2 left-1/2 transform -translate-x-1/2 text-xs text-blue-400 font-mono">
          {Math.round(gameState.mothership.x)}m
>>>>>>> 630725db
        </div>
      </div>
      {/* Enhanced Mothership */}
      <div
        className="absolute transform -translate-x-1/2 -translate-y-1/2 transition-all duration-300"
        style={{
          left: `${gameState.mothership.x}px`,
          top: `${gameState.mothership.y}px`,
        }}
      >
        {/* Mothership body */}
        <div className="w-16 h-16 bg-gradient-to-br from-slate-600 to-slate-800 rounded-lg flex items-center justify-center text-2xl shadow-2xl border-2 border-slate-400 relative">
          🚁
          {/* Energy shield indicator */}
          {gameState.energy > gameState.maxEnergy * 0.7 && (
            <div className="absolute inset-0 rounded-lg border-2 border-blue-400/50 animate-pulse" />
          )}
          {/* Low energy warning */}
          {gameState.energy < gameState.maxEnergy * 0.2 && (
            <div className="absolute -top-6 left-1/2 transform -translate-x-1/2 text-red-400 text-xs animate-bounce font-mono">
              LOW ENERGY
            </div>
          )}
        </div>
        {/* Mothership label */}
        <div className="absolute -bottom-8 left-1/2 transform -translate-x-1/2 text-xs text-white bg-black/50 px-2 py-1 rounded font-mono">
          MOTHERSHIP
        </div>
      </div>
      {/* Enhanced Threats */}
      {gameState.threats.map(threat => {
        const appearance = getThreatAppearance(threat.type);
        const isSelected = gameState.selectedThreats.includes(threat.id);
        const isHovered = hoveredThreat === threat.id;
        const priority = gameState.priorityThreats?.[threat.id] || "low";
        const isNeutralized =
          threat.status === "neutralized" || threat.isMoving === false;
        const isCrater = threat.status === "crater";
        // Calculate fade opacity for neutralized threats
        let fadeOpacity = 1;
        if (threat.status === "neutralized" && threat.fadeStartTime) {
          const currentTime = Date.now();
          if (currentTime >= threat.fadeStartTime) {
            const fadeDuration = 3000; // 3 seconds to fade out
            const fadeProgress = Math.min(
              (currentTime - threat.fadeStartTime) / fadeDuration,
              1,
            );
            fadeOpacity = 1 - fadeProgress;
          }
        }
        return (
          <div
            key={threat.id}
            className={`absolute transform -translate-x-1/2 -translate-y-1/2 transition-all duration-300 ${
              isSelected
                ? "scale-125 z-30"
                : isHovered
                  ? "scale-110 z-20"
                  : "z-20"
            } ${isNeutralized ? "opacity-50" : ""}`}
            style={{
              left: `${threat.x}px`,
              top: `${threat.y}px`,
              opacity: isNeutralized ? fadeOpacity : 1,
              pointerEvents: "auto", // Enable pointer events for this element
            }}
            onClick={e =>
              !isNeutralized && !isCrater && onThreatClick(e, threat.id)
            }
            onMouseEnter={() => {
              if (!isNeutralized && !isCrater) {
                setHoveredThreat(threat.id);
                onThreatHover(threat.id);
              }
            }}
            onMouseLeave={() => {
              setHoveredThreat(null);
              onThreatHover(null);
            }}
            onKeyDown={e => {
              if (
                !isNeutralized &&
                !isCrater &&
                (e.key === "Enter" || e.key === " ")
              ) {
                e.preventDefault();
                onThreatClick(e as any, threat.id);
              }
            }}
            role="button"
            tabIndex={0}
            aria-label={`Threat ${threat.type} at position ${Math.round(
              threat.x,
            )}, ${Math.round(threat.y)}${
              isNeutralized
                ? " (neutralized)"
                : isCrater
                  ? " (crater)"
                  : ""
            }`}
          >
            {/* Threat icon with enhanced styling */}
            <div
              className={`w-10 h-10 rounded-full flex items-center justify-center text-xl shadow-2xl border-2 ${
                isCrater
                  ? "bg-gray-600/30 border-gray-500/50"
                  : isNeutralized
                    ? "bg-red-500/20 border-red-500/50"
                    : appearance.color
              } ${
                isSelected
                  ? "ring-4 ring-blue-400 ring-opacity-75 border-blue-300"
                  : isHovered
                    ? "ring-2 ring-white/50"
                    : isCrater
                      ? "border-gray-500/50"
                      : isNeutralized
                        ? "border-red-500/50"
                        : "border-white/20"
              } relative`}
            >
              {isCrater ? "🕳️" : isNeutralized ? "💥" : appearance.emoji}
            </div>
            {/* Threat Trail SVG */}
            {!isNeutralized && !isCrater && threat.trail && threat.trail.length > 1 && (
              <svg
                className="absolute top-0 left-0 w-full h-full pointer-events-none"
                style={{
                  transform: `translate(-${threat.x}px, -${threat.y}px)`,
                  width: '800px', /* Match game area */
                  height: '600px'
                }}
              >
                <polyline
                  points={threat.trail.map(p => `${p.x},${p.y}`).join(' ')}
                  className="threat-trail"
                  fill="none"
                  stroke="rgba(255, 255, 255, 0.2)"
                  strokeWidth="2"
                  strokeDasharray="4 4"
                />
              </svg>
            )}
            {/* Priority indicator */}
            {priority !== "low" && (
              <div
                className={`absolute -top-2 -right-2 w-4 h-4 rounded-full border-2 border-white ${
                  priority === "high"
                    ? "bg-red-500"
                    : priority === "medium"
                      ? "bg-yellow-500"
                      : "bg-green-500"
                }`}
              />
            )}
            {/* Threat label */}
            {(isSelected || isHovered || priority !== "low") && (
              <div className="absolute -top-8 left-1/2 transform -translate-x-1/2 bg-black/80 text-white text-xs px-2 py-1 rounded font-mono whitespace-nowrap">
                {threat.type.toUpperCase()}
                {priority !== "low" && (
                  <span className="ml-1 text-xs">
                    {priority === "high"
                      ? "🔴"
                      : priority === "medium"
                        ? "🟡"
                        : "🟢"}
                  </span>
                )}
              </div>
            )}
            {/* Health bar */}
            {threat.health && (
              <div className="absolute -bottom-3 left-1/2 transform -translate-x-1/2 w-12 h-1 bg-gray-600 rounded-full overflow-hidden">
                <div
                  className="h-full bg-red-500 transition-all duration-300"
                  style={{
                    width: `${Math.min((threat.health / 100) * 100, 100)}%`,
                  }}
                />
              </div>
            )}
          </div>
        );
      })}
      {/* Enhanced Drones */}
      {gameState.drones.map(drone => (
        <div
          key={drone.id}
          className="absolute transform -translate-x-1/2 -translate-y-1/2 transition-all duration-300"
          style={{
            left: `${drone.x}px`,
            top: `${drone.y}px`,
          }}
        >
          <div className="w-8 h-8 bg-gradient-to-br from-blue-500 to-blue-700 rounded-full flex items-center justify-center text-sm shadow-xl border-2 border-blue-300 relative">
            🚁
            {/* Drone status indicator */}
            <div className="absolute -top-1 -right-1 w-3 h-3 bg-green-500 rounded-full border border-white animate-pulse" />
          </div>
          {/* Drone trail */}
          <div className="absolute inset-0 rounded-full border border-blue-400/30 animate-ping" />
        </div>
      ))}
      {/* Selection Box */}
      {gameState.selectionBox && gameState.selectionBox.isActive && (
        <div
          className="absolute border-2 border-blue-400 bg-blue-400/10 pointer-events-none"
          style={{
            left: `${Math.min(
              gameState.selectionBox.startX,
              gameState.selectionBox.endX,
            )}px`,
            top: `${Math.min(
              gameState.selectionBox.startY,
              gameState.selectionBox.endY,
            )}px`,
            width: `${Math.abs(
              gameState.selectionBox.endX - gameState.selectionBox.startX,
            )}px`,
            height: `${Math.abs(
              gameState.selectionBox.endY - gameState.selectionBox.startY,
            )}px`,
          }}
        />
      )}
      {/* Deployment Bays */}
      {gameState.showDeploymentZones &&
        gameState.deploymentBays.map(bay => (
          <div
            key={bay.id}
            className="absolute transform -translate-x-1/2 -translate-y-1/2"
            style={{
              left: `${bay.x}px`,
              top: `${bay.y}px`,
            }}
          >
            <div
              className={`w-12 h-12 rounded-lg border-2 flex items-center justify-center text-lg ${
                bay.currentDrones > 0
                  ? "border-green-400 bg-green-400/20"
                  : "border-gray-600 bg-gray-600/20"
              }`}
            >
              {bay.currentDrones > 0 ? "✅" : "⭕"}
            </div>
            <div className="absolute -bottom-6 left-1/2 transform -translate-x-1/2 text-xs text-white bg-black/50 px-1 rounded">
              {bay.currentDrones}/{bay.capacity}
            </div>
          </div>
        ))}
    </div>
  );
};<|MERGE_RESOLUTION|>--- conflicted
+++ resolved
@@ -1,5 +1,5 @@
 import * as React from "react";
-import type { Drone, GameState, Threat } from "../types/game";
+import type { GameState, Threat } from "../types/game";
 
 interface ThreatSimulatorComponentsProps {
   gameState: GameState;
@@ -39,65 +39,6 @@
                 transform: `translate(-50%, -50%) rotate(${angle}deg) translateY(-40px)`,
               }}
             />
-<<<<<<< HEAD
-          </div>
-        )}
-
-        {/* Threat Trail */}
-        {threat.trail && threat.trail.length > 1 && (
-          <svg
-            className="absolute inset-0 pointer-events-none"
-            style={{ width: "100%", height: "100%" }}
-          >
-            <path
-              d={`M ${threat.trail
-                .map((point) => `${point.x - threat.x},${point.y - threat.y}`)
-                .join(" L ")}`}
-              stroke="rgba(255, 255, 255, 0.3)"
-              strokeWidth="1"
-              fill="none"
-              strokeDasharray="2,2"
-            />
-          </svg>
-        )}
-
-        {/* Threat Label */}
-        {(isSelected || isHovered) && (
-          <div className="absolute -top-8 left-1/2 transform -translate-x-1/2 bg-black/80 text-white text-xs px-2 py-1 rounded whitespace-nowrap">
-            {threat.type.toUpperCase()}
-            {threat.health && (
-              <span className="ml-2 text-gray-300">
-                {Math.round(threat.health)}/100
-              </span>
-            )}
-          </div>
-        )}
-      </div>
-    );
-  };
-
-  // Enhanced drone rendering
-  const renderDrone = (drone: Drone) => {
-    const droneIcons = {
-      interceptor: "🚁",
-      jammer: "📡",
-      surveillance: "👁️",
-      shield: "🛡️",
-      "swarm-coordinator": "🐝",
-    };
-
-    return (
-      <div
-        key={drone.id}
-        className="absolute transform -translate-x-1/2 -translate-y-1/2 transition-all duration-200"
-        style={{
-          left: `${drone.x}px`,
-          top: `${drone.y}px`,
-        }}
-      >
-        <div className="w-6 h-6 rounded-full bg-blue-500 flex items-center justify-center text-sm shadow-lg">
-          {droneIcons[drone.type as keyof typeof droneIcons] || "🚁"}
-=======
           ))}
         </div>
         {/* Sweep line */}
@@ -110,7 +51,6 @@
         </div>
         <div className="absolute bottom-2 left-1/2 transform -translate-x-1/2 text-xs text-blue-400 font-mono">
           {Math.round(gameState.mothership.x)}m
->>>>>>> 630725db
         </div>
       </div>
       {/* Enhanced Mothership */}
