--- conflicted
+++ resolved
@@ -21,13 +21,8 @@
   "devDependencies": {
     "@eslint/eslintrc": "^3.3.1",
     "@tailwindcss/postcss": "^4.0.0",
-<<<<<<< HEAD
     "@types/node": "24.7.2",
-    "@types/react": "^19.2.0",
-=======
-    "@types/node": "20.12.7",
     "@types/react": "^19.2.2",
->>>>>>> 6ce58a51
     "@types/react-dom": "^19.2.1",
     "@typescript-eslint/eslint-plugin": "^8.15.0",
     "@typescript-eslint/parser": "^8.15.0",
