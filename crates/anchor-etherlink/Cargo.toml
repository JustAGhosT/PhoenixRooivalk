--- conflicted
+++ resolved
@@ -11,13 +11,8 @@
 serde = { version = "1", features = ["derive"] }
 serde_json = "1"
 hex = "0.4"
-<<<<<<< HEAD
-thiserror = "1"
+thiserror = "2"
 tracing = "0.1"
 
 [dev-dependencies]
-tokio = { version = "1.0", features = ["full"] }
-=======
-thiserror = "2"
-tracing = "0.1"
->>>>>>> 0f0579e2
+tokio = { version = "1.0", features = ["full"] }