[package]
name = "anchor-solana"
version = "0.1.0"
edition = "2021"

[dependencies]
phoenix-evidence = { path = "../evidence" }
async-trait = "0.1"
chrono = { version = "0.4", features = ["serde"] }
reqwest = { version = "0.12", features = ["json"] }
serde = { version = "1", features = ["derive"] }
serde_json = "1"
<<<<<<< HEAD
base64 = "0.21"
thiserror = "2"
=======
base64 = "0.22"
thiserror = "1"
>>>>>>> 6d444bee
tracing = "0.1"<|MERGE_RESOLUTION|>--- conflicted
+++ resolved
@@ -10,11 +10,6 @@
 reqwest = { version = "0.12", features = ["json"] }
 serde = { version = "1", features = ["derive"] }
 serde_json = "1"
-<<<<<<< HEAD
-base64 = "0.21"
-thiserror = "2"
-=======
 base64 = "0.22"
 thiserror = "1"
->>>>>>> 6d444bee
 tracing = "0.1"